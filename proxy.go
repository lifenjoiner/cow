package main

import (
	"bufio"
	"bytes"
	"errors"
	"fmt"
	"io"
	"net"
	"os"
	"strconv"
	"strings"
	"syscall"
	"time"
)

// What value is appropriate?
const readTimeout = 15 * time.Second
const dialTimeout = 10 * time.Second
const clientConnTimeout = 15 * time.Second
const sslLeastDuration = time.Second

// Some code are learnt from the http package

type Proxy struct {
	addr string // listen address
}

type connType byte

const (
	nilConn connType = iota
	directConn
	socksConn
	shadowSocksConn
)

type handlerState byte

const (
	hsConnected handlerState = iota
	hsSendRecvResponse
	hsStopped
)

type conn struct {
	net.Conn
	connType
}

var zeroConn = conn{}
var zeroTime = time.Time{}

// For both client and server connection, there's only read buffer. If we
// create write buffer for the connection and pass it to io.CopyN, there will
// be unnecessary copies: from read buffer to tmp buffer, then call io.Write.
//
// As HTTP uses TCP connection and net.TCPConn implements ReadFrom, io.CopyN
// can avoid unnecessary use the connection directly.
// There maybe more call to write, but the avoided copy should benefit more.

// TODO rename this to serverConn
type Handler struct {
	conn
	buf     *bufio.Reader
	host    string
	state   handlerState
	lastUse time.Time
}

func newHandler(c conn, host string) *Handler {
	return &Handler{
		conn: c,
		host: host,
		buf:  bufio.NewReaderSize(c, bufSize),
	}
}

type clientConn struct {
	net.Conn // connection to the proxy client
	buf      *bufio.Reader
	handler  map[string]*Handler // request handler, host:port as key
}

var (
	errRetry         = errors.New("Retry")
	errPageSent      = errors.New("Error page has sent")
	errShouldClose   = errors.New("Error can only be handled by close connection")
	errInternal      = errors.New("Internal error")
	errNoParentProxy = errors.New("No parent proxy")

	errChunkedEncode = errors.New("Invalid chunked encoding")
	errMalformHeader = errors.New("Malformed HTTP header")
)

func NewProxy(addr string) *Proxy {
	return &Proxy{addr: addr}
}

func (py *Proxy) Serve() {
	ln, err := net.Listen("tcp", py.addr)
	if err != nil {
		fmt.Println("Server creation failed:", err)
		os.Exit(1)
	}
	info.Println("COW proxy listening", py.addr)

	for {
		conn, err := ln.Accept()
		if err != nil {
			debug.Println("Client connection:", err)
			continue
		}
		if debug {
			debug.Println("New Client:", conn.RemoteAddr())
		}
		c := newClientConn(conn)
		go c.serve()
	}
}

// Explicitly specify buffer size to avoid unnecessary copy using
// bufio.Reader's Read
const bufSize = 4096

func newClientConn(rwc net.Conn) *clientConn {
	c := &clientConn{
		Conn:    rwc,
		handler: map[string]*Handler{},
		buf:     bufio.NewReaderSize(rwc, bufSize),
	}
	return c
}

func (c *clientConn) close() {
	for _, h := range c.handler {
		h.Close()
	}
	c.Close()
	if debug {
		debug.Printf("Client %v connection closed\n", c.RemoteAddr())
	}
	c = nil
}

func isSelfURL(h string) bool {
	return h == "" || h == selfURLLH || h == selfURL127
}

func (c *clientConn) getRequest() (r *Request) {
	var err error

	setConnReadTimeout(c, clientConnTimeout, "BEFORE receiving client request")
	if r, err = parseRequest(c.buf); err != nil {
		c.handleClientReadError(r, err, "parse client request")
		return nil
	}
	unsetConnReadTimeout(c, "AFTER receiving client request")
	return r
}

func getHostFromQuery(query string) string {
	for _, s := range strings.Split(query, "&") {
		if strings.HasPrefix(s, "host=") {
			return s[len("host="):]
		}
	}
	return ""
}

func (c *clientConn) serveSelfURLBlocked(r *Request) (err error) {
	query := r.URL.Path[9:] // "/blocked?" has 9 characters
	return c.serveSelfURLAddHost(r, query, "blocked", addBlockedHost)
}

func (c *clientConn) serveSelfURLDirect(r *Request) (err error) {
	query := r.URL.Path[8:] // "/direct?" has 9 characters
	return c.serveSelfURLAddHost(r, query, "direct", addDirectHost)
}

type addHostFunc func(string) bool

func (c *clientConn) serveSelfURLAddHost(r *Request, query, listType string, addHost addHostFunc) (err error) {
	// Adding blocked or direct site has side effects, so should use POST in
	// this regard. But client should not redirect for POST request, so I
	// choose to use GET when submitting form.
	host := getHostFromQuery(query)
	if hostIsIP(host) {
		// sendBlockedErrorPage will not put IP address in form, this should not happen.
		// server side checking to be safe.
		errl.Println("Host is IP address, shouldn't happen")
		sendErrorPage(c, "500 internal error", "Requsted host is IP address",
			"COW can only record blocked site based on domain name.")
		return errInternal
	}
	addHost(host)

	// As there's no reliable way to convert an encoded URL back (you don't
	// know whether a %2F should be converted to slash or not, conside Google
	// search results for example), so I rely on the browser sending Referer
	// header to redirect the client back to the original web page.
	if r.Referer != "" {
		// debug.Println("Sending refirect page.")
		sendRedirectPage(c, r.Referer)
		return
	}
	sendErrorPage(c, "404 not found", "No Referer header",
		"Domain added to "+listType+" list, but no referer header in request so can't redirect.")
	return
}

func (c *clientConn) serveSelfURL(r *Request) (err error) {
	if r.Method != "GET" {
		goto end
	}
	if r.URL.Path == "/pac" {
		sendPAC(c)
		// Send non nil error to close client connection.
		return errPageSent
	}
	if strings.HasPrefix(r.URL.Path, "/blocked?") {
		return c.serveSelfURLBlocked(r)
	}
	if strings.HasPrefix(r.URL.Path, "/direct?") {
		return c.serveSelfURLDirect(r)
	}

end:
	sendErrorPage(c, "404 not found", "Page not found", "Handling request to proxy itself.")
	return
}

func (c *clientConn) serve() {
	defer c.close()
	var r *Request
	var err error
	var h *Handler

	// Refer to implementation.md for the design choices on parsing the request
	// and response.
	for {
		if r = c.getRequest(); r == nil {
			return
		}
		if dbgRq {
			dbgRq.Printf("%v %v\n", c.RemoteAddr(), r)
		}

		if isSelfURL(r.URL.Host) {
			// Send PAC file if requesting self
			if err = c.serveSelfURL(r); err != nil {
				return
			}
			continue
		}

	retry:
		if h, err = c.getHandler(r); err != nil {
			// Failed connection will send error page back to client
			// debug.Printf("Failed to get handler for %s %v\n", c.RemoteAddr(), r)
			continue
		}

		if r.isConnect {
			if err = h.doConnect(r, c); err == errRetry {
				goto retry
			}
			// Why return after doConnect:
			// 1. proxy can only know whether the request is finished when either
			// the server or the client close connection
			// 2. if the web server closes connection, the only way to
			// tell the client this is to close client connection (proxy
			// don't know the protocol between the client and server)

			// debug.Printf("doConnect for %s to %s done\n", c.RemoteAddr(), r.URL.Host)
			return
		}

		if err = h.doRequest(r, c); err != nil {
			c.removeHandler(h)
			if err == errPageSent {
				continue
			} else if err == errRetry {
				debug.Printf("retry request %v\n", r)
				goto retry
			}
			return
		}
	}
}

func genErrMsg(r *Request, what string) string {
	return fmt.Sprintf("<p>HTTP Request <strong>%v</strong></p> <p>%s</p>", r, what)
}

func genBlockedSiteMsg(r *Request) string {
	if !hostIsIP(r.URL.Host) {
		return fmt.Sprintf(
			"<p>Domain <strong>%s</strong> maybe blocked.</p>",
			host2Domain(r.URL.Host))
	}
	return ""
}

const (
	errCodeReset   = "502 connection reset"
	errCodeTimeout = "504 time out reading response"
)

func (c *clientConn) handleBlockedRequest(r *Request, err error, errCode, msg string) error {
	// Domain in chou domain set is likely to be blocked, should automatically
	// restart request using parent proxy.
	// Reset is usually reliable in detecting blocked site, so retry for connection reset.
	if errCode == errCodeReset || config.autoRetry || isHostChouFeng(r.URL.Host) {
		debug.Printf("Blocked site %s detected for request %v error: %v\n", r.URL.Host, r, err)
		if addBlockedHost(r.URL.Host) {
			return errRetry
		}
		msg += genBlockedSiteMsg(r)
		if r.responseNotSent() {
			sendErrorPage(c, errCode, err.Error(), msg)
			return errPageSent
		}
	}
	if r.responseNotSent() {
		// If autoRetry is not enabled, let the user decide whether add the domain to blocked list.
		sendBlockedErrorPage(c, errCode, err.Error(), msg, r)
		return errPageSent
	}
	errl.Printf("%s blocked request with partial response sent to client: %v %v\n", msg, err, r)
	return errShouldClose
}

func (c *clientConn) handleServerReadError(r *Request, h *Handler, err error, msg string) error {
	var errMsg string
	if err == io.EOF {
<<<<<<< HEAD
		if h.hasNotSendResponse() {
			debug.Printf("%s read EOF, retry %v\n", msg, r)
=======
		if r.responseNotSent() {
			debug.Println("Read from server EOF, retry")
>>>>>>> fff3f0f9
			return errRetry
		}
		errl.Printf("%s read EOF with partial data sent to client %v\n", msg, r)
		return errShouldClose
	}
	errMsg = genErrMsg(r, msg)
	if h.maybeFake() || isErrConnReset(err) {
		// GFW may connection reset when reading from  server, may also make
		// it time out. But timeout is also normal if network condition is
		// bad, so should treate timeout separately.
		if isErrConnReset(err) {
			return c.handleBlockedRequest(r, err, errCodeReset, errMsg)
		}
		if isErrTimeout(err) {
			return c.handleBlockedRequest(r, err, errCodeTimeout, errMsg)
		}
		// fall through to send general error message
	}
	if r.responseNotSent() {
		sendErrorPage(c, "502 read error", err.Error(), errMsg)
		return errPageSent
	}
	errl.Println("Unhandled server read error:", err, r)
	return errShouldClose
}

func (c *clientConn) handleServerWriteError(r *Request, h *Handler, err error, msg string) error {
	// This function is only called in doRequest, no response is sent to client.
	// So if visiting blocked site, can always retry request.
	if h.maybeFake() || isErrConnReset(err) {
		errMsg := genErrMsg(r, msg)
		if ne, ok := err.(*net.OpError); ok {
			if ne.Err == syscall.ECONNRESET {
				return c.handleBlockedRequest(r, err, errCodeReset, errMsg)
			}
			// TODO What about broken PIPE?
		}
		sendErrorPage(c, "502 write error", err.Error(), errMsg)
		return errPageSent
	}
	return errRetry
}

func (c *clientConn) handleClientReadError(r *Request, err error, msg string) error {
	if err == io.EOF {
		debug.Printf("%s client closed connection", msg)
	} else if ne, ok := err.(*net.OpError); ok {
		if debug {
			if ne.Err == syscall.ECONNRESET {
				debug.Printf("%s connection reset", msg)
			} else if ne.Timeout() {
				debug.Printf("%s client read timeout, maybe has closed\n", msg)
			}
		}
	} else {
		// TODO is this possible?
		errl.Printf("handleClientReadError: %s %v %v\n", msg, err, r)
	}
	return err
}

func (c *clientConn) handleClientWriteError(r *Request, err error, msg string) error {
	// Write to client error could be either broken pipe or connection reset
	if ne, ok := err.(*net.OpError); ok {
		if debug {
			if ne.Err == syscall.EPIPE {
				debug.Printf("%s broken pipe %v\n", msg, r)
			} else if ne.Err == syscall.ECONNRESET {
				debug.Println("%s connection reset %v\n", msg, r)
			}
		}
	} else {
		// TODO is this possible?
		errl.Printf("handleClientWriteError: %s %v %v\n", msg, err, r)
	}
	return err
}

func isErrOpWrite(err error) bool {
	if ne, ok := err.(*net.OpError); ok && ne.Op == "write" {
		return true
	}
	return false
}

func (c *clientConn) readResponse(h *Handler, r *Request) (err error) {
	var rp *Response

	if h.state == hsConnected && h.maybeFake() {
		setConnReadTimeout(h, readTimeout, "BEFORE receiving the first response")
	}
	if rp, err = parseResponse(h.buf, r); err != nil {
		return c.handleServerReadError(r, h, err, "Parse response from server.")
	}
	// After have received the first reponses from the server, we consider
	// ther server as real instead of fake one caused by wrong DNS reply. So
	// don't time out later.
	if h.state == hsConnected && h.maybeFake() {
		unsetConnReadTimeout(h, "AFTER receiving the first response")
	}
	if h.state == hsConnected {
		if h.connType == directConn {
			addDirectHost(h.host)
		}
		h.state = hsSendRecvResponse
	}

	if _, err = c.Write(rp.raw.Bytes()); err != nil {
		return c.handleClientWriteError(r, err, "Write response header back to client")
	}

	// Wrap inside if to avoid function argument evaluation.
	if dbgRep {
		dbgRep.Printf("%v %s %v %v", c.RemoteAddr(), r.Method, r.URL, rp)
	}

	if rp.hasBody(r.Method) {
		r.state = rsRecvBody
		if err = sendBody(c, nil, h.buf, rp.Chunking, rp.ContLen); err != nil {
			// Non persistent connection will return nil upon successful response reading
			if err == io.EOF {
				// For persistent connection, EOF from server is error.
				// Response header has been read, server using persistent
				// connection indicates the end of response and proxy should
				// not got EOF while reading response.
				// The client connection will be closed to indicate this error.
				// Proxy can't send error page here because response header has
				// been sent.
				errl.Println("Unexpected EOF reading body from server", r)
			} else if isErrOpWrite(err) {
				err = c.handleClientWriteError(r, err, "Write to client response body.")
			} else {
				err = c.handleServerReadError(r, h, err, "Read response body from server.")
			}
		}
	}
	r.state = rsDone
	/*
		if debug {
			debug.Printf("[Finished] %v request %s %s\n", c.RemoteAddr(), r.Method, r.URL)
		}
	*/

	if !rp.KeepAlive {
		c.removeHandler(h)
	} else {
		h.lastUse = time.Now()
	}
	return
}

func (c *clientConn) getHandler(r *Request) (h *Handler, err error) {
	h, ok := c.handler[r.URL.Host]
	if ok && h.mayBeClosed() {
		// debug.Printf("Connection to %s maybe closed\n", h.host)
		c.removeHandler(h)
		ok = false
	}
	if !ok {
		h, err = c.createHandler(r)
	}
	return
}

func (c *clientConn) removeHandler(h *Handler) {
	h.Close()
	delete(c.handler, h.host)
}

func createDirectConnection(host string) (conn, error) {
	c, err := net.DialTimeout("tcp", host, dialTimeout)
	if err != nil {
		// Time out is very likely to be caused by GFW
		debug.Printf("Connecting to: %s %v\n", host, err)
		return conn{nil, nilConn}, err
	}
	// debug.Println("Connected to", host)
	return conn{c, directConn}, nil
}

func isErrConnReset(err error) bool {
	ne, ok := err.(*net.OpError)
	if ok {
		return ne.Err == syscall.ECONNRESET
	}
	return false
}

func isErrTimeout(err error) bool {
	ne, ok := err.(*net.OpError)
	if ok {
		return ne.Timeout()
	}
	return false
}

func maybeBlocked(err error) bool {
	ne, ok := err.(*net.OpError)
	if ok {
		return ne.Timeout() || ne.Err == syscall.ECONNRESET
	}
	return false
}

const connFailedErrCode = "504 Connection failed"

func createParentProxyConnection(host string) (srvconn conn, err error) {
	// Try shadowsocks server first
	if hasShadowSocksServer {
		if srvconn, err = createShadowSocksConnection(host); err == nil {
			return
		}
	}
	if hasSocksServer {
		if srvconn, err = createSocksConnection(host); err == nil {
			return
		}
	}
	return zeroConn, errNoParentProxy
}

func (c *clientConn) createConnection(host string, r *Request) (srvconn conn, err error) {
	if config.alwaysProxy {
		if srvconn, err = createParentProxyConnection(host); err == nil {
			return
		}
		goto fail
	}
	if isHostBlocked(host) && hasParentProxy {
		// In case of connection error to socks server, fallback to direct connection
		if srvconn, err = createParentProxyConnection(host); err == nil {
			return
		}
		if isHostAlwaysBlocked(host) {
			goto fail
		}
		if srvconn, err = createDirectConnection(host); err == nil {
			return
		}
	} else {
		// In case of error on direction connection, try socks server
		if srvconn, err = createDirectConnection(host); err == nil {
			return
		}
		if isHostAlwaysDirect(host) || hostIsIP(host) || !hasParentProxy {
			goto fail
		}
		// debug.Printf("type of err %v\n", reflect.TypeOf(err))
		// GFW may cause dns lookup fail, may also cause connection time out or reset
		if _, ok := err.(*net.DNSError); ok || maybeBlocked(err) {
			// Try to create socks connection
			var socksErr error
			if srvconn, socksErr = createParentProxyConnection(host); socksErr == nil {
				// Connection reset is very likely caused by GFW, directly add
				// to blocked list. Timeout error is not reliable detecting
				// blocked site, ask the user unless autoRetry is enabled.
				if config.autoRetry || isHostChouFeng(host) || isErrConnReset(err) {
					addBlockedHost(host)
					return srvconn, nil
				}
				srvconn.Close()
				sendBlockedErrorPage(c, connFailedErrCode, err.Error(),
					genErrMsg(r, "Connection failed.")+genBlockedSiteMsg(r), r)
				return zeroConn, errPageSent
			}
		}
	}

fail:
	debug.Printf("Failed to connect to %s %s", host, r)
	if r.Method != "CONNECT" {
		sendErrorPage(c, connFailedErrCode, err.Error(),
			genErrMsg(r, "Connection failed."))
	}
	return zeroConn, errPageSent
}

func (c *clientConn) createHandler(r *Request) (*Handler, error) {
	srvconn, err := c.createConnection(r.URL.Host, r)
	if err != nil {
		return nil, err
	}
	h := newHandler(srvconn, r.URL.Host)
	if r.isConnect {
		// Don't put connection for CONNECT method for reuse
		return h, nil
	}
	c.handler[h.host] = h
	// client will connect to differnet servers in a single proxy connection
	// debug.Printf("handler to for client %v %v\n", c.RemoteAddr(), c.handler)
	return h, nil
}

func setConnReadTimeout(cn net.Conn, d time.Duration, msg string) {
	if cn.SetReadDeadline(time.Now().Add(d)) != nil {
		errl.Println("Set readtimeout:", msg)
	}
}

func unsetConnReadTimeout(cn net.Conn, msg string) {
	if cn.SetReadDeadline(zeroTime) != nil {
		errl.Println("Unset readtimeout:", msg)
	}
}

func copyServer2Client(h *Handler, c *clientConn, cliStopped notification, r *Request) (err error) {
	buf := make([]byte, bufSize)
	var n int

	for {
		if cliStopped.hasNotified() {
			debug.Println("copyServer2Client client has stopped")
			return
		}
		setConnReadTimeout(h, readTimeout, "copyServer2Client")
		if n, err = h.buf.Read(buf); err != nil {
			if h.maybeFake() && maybeBlocked(err) && addBlockedHost(r.URL.Host) {
				debug.Printf("copyServer2Client blocked site %s detected, retry\n", r.URL.Host)
				return errRetry
			} else if isErrTimeout(err) {
				// copyClient2Server will close the connection and notify cliStopped
				continue
			}
			debug.Printf("copyServer2Client read data: %v\n", err)
			return
		}
		if _, err = c.Write(buf[0:n]); err != nil {
			debug.Printf("copyServer2Client write data: %v\n", err)
			return
		}
		// set state to rsRecvBody to indicate the request has partial response sent to client
		r.state = rsRecvBody
		if h.state == hsConnected {
			if h.connType == directConn {
				addDirectHost(h.host)
			}
			h.state = hsSendRecvResponse
		}
	}
	return
}

func copyClient2Server(c *clientConn, h *Handler, srvStopped notification, r *Request) (err error) {
	buf := make([]byte, bufSize)
	var n int
	var timeout time.Duration

	if r.contBuf != nil {
		debug.Println("copyClient2Server retry request:", r)
		if _, err = h.Write(r.contBuf.Bytes()); err != nil {
			debug.Println("copyClient2Server send to server error")
			return
		}
	}
	start := time.Now()
	for {
		if srvStopped.hasNotified() {
			debug.Println("copyClient2Server server stopped")
			return
		}
		if h.maybeFake() && h.state == hsConnected {
			timeout = 2 * time.Second
		} else {
			timeout = readTimeout
		}
		setConnReadTimeout(c, timeout, "copyClient2Server")
		if n, err = c.buf.Read(buf); err != nil {
			if isErrTimeout(err) {
				// Applications like Twitter for Mac needs long connection for
				// live stream. So should not close connection here. But this
				// will have the risk that socks server will report too many
				// open connections.
				continue
			}
			if config.detectSSLErr && (isErrConnReset(err) || err == io.EOF) && h.maybeSSLErr(start) {
				debug.Println("client connection closed very soon, taken as SSL error:", r)
				addBlockedHost(r.URL.Host)
			}
			debug.Printf("copyClient2Server read data: %v\n", err)
			return
		}
		// When retrying request, should use socks server. So maybeFake
		// will return false. Better to make sure about this.
		if h.maybeFake() {
			if r.contBuf == nil {
				r.contBuf = new(bytes.Buffer)
			}
			// store client data in case needing retry
			r.contBuf.Write(buf[0:n])
		}
		// Read is using buffer, so write what have been read directly
		if _, err = h.Write(buf[0:n]); err != nil {
			if h.maybeFake() && isErrConnReset(err) && addBlockedHost(r.URL.Host) {
				debug.Printf("copyClient2Server blocked site %d detected, retry\n", r.URL.Host)
				return errRetry
			}
			debug.Printf("copyClient2Server write data: %v\n", err)
			return
		}
	}
	return
}

func (h *Handler) maybeFake() bool {
	// GFW may return wrong DNS record, which we can connect to but block
	// forever on read. (e.g. twitter.com)
	return h.connType == directConn && !isHostAlwaysDirect(h.host)
}

func (h *Handler) maybeSSLErr(cliStart time.Time) bool {
	// If client closes connection very soon, maybe there's SSL error, maybe
	// not (e.g. user stopped request).
	// COW can't tell which is the case, so this detection is not reliable.
	return h.state > hsConnected && time.Now().Sub(cliStart) < sslLeastDuration
}

// Apache 2.2 keep-alive timeout defaults to 5 seconds.
const serverConnTimeout = 5 * time.Second

func (h *Handler) mayBeClosed() bool {
	if h.connType == socksConn {
		return false
	}
	return time.Now().Sub(h.lastUse) > serverConnTimeout
}

var connEstablished = []byte("HTTP/1.0 200 Connection established\r\nProxy-agent: cow-proxy\r\n\r\n")

// Do HTTP CONNECT
func (h *Handler) doConnect(r *Request, c *clientConn) (err error) {
	r.state = rsCreated
	defer h.Close()
	if debug {
		debug.Printf("%v 200 Connection established to %s\n", c.RemoteAddr(), r.URL.Host)
	}
	if _, err = c.Write(connEstablished); err != nil {
		errl.Printf("%v Error sending 200 Connecion established\n", c.RemoteAddr())
		return err
	}

	// Notify the destination has stopped in copyData is important. If the
	// client has stopped connection, while the server->client is blocked
	// reading data from the server, the server connection will not get chance
	// to stop (unless there's timeout in read). This may result too many open
	// connection error from the socks server.
	srvStopped := newNotification()
	cliStopped := newNotification()

	// Must wait this goroutine finish before returning from this function.
	// Otherwise, the server/client may have been closed and thus cause nil
	// pointer deference
	var srv2CliErr error
	doneChan := make(chan byte)
	go func() {
		srv2CliErr = copyServer2Client(h, c, cliStopped, r)
		srvStopped.notify()
		doneChan <- 1
	}()

	err = copyClient2Server(c, h, srvStopped, r)
	cliStopped.notify()

	<-doneChan
	// maybeFake is needed here. If server has sent response to client, should not retry.
	if h.maybeFake() && (err == errRetry || srv2CliErr == errRetry) {
		return errRetry
	}
	// Because this is in doConnect, there's no way reporting error to the client.
	// Just return and close connectino.
	return
}

// Do HTTP request other that CONNECT
func (h *Handler) doRequest(r *Request, c *clientConn) (err error) {
	r.state = rsCreated
	// Send request to the server
	if _, err = h.Write(r.raw.Bytes()); err != nil {
		// The srv connection maybe already closed.
		// Need to delete the connection and reconnect in that case.
		return c.handleServerWriteError(r, h, err, "Sending request header")
	}

	// Send request body
	if r.contBuf != nil {
		debug.Println("Retry request send buffered body:", r)
		if _, err = h.Write(r.contBuf.Bytes()); err != nil {
			sendErrorPage(h, "502 send request error", err.Error(),
				"Send retry request body")
			r.contBuf = nil // let gc recycle memory earlier
			return errPageSent
		}
	} else if r.Method == "POST" {
		r.contBuf = new(bytes.Buffer)
		if err = sendBody(h, r.contBuf, c.buf, r.Chunking, r.ContLen); err != nil {
			if err == io.EOF {
				if r.KeepAlive {
					errl.Println("Unexpected EOF reading request body from client", r)
				} else {
					err = nil
				}
			} else if isErrOpWrite(err) {
				err = c.handleServerWriteError(r, h, err, "Sending request body")
			} else {
				errl.Println("Reading request body:", err)
			}
			return
		}
	}
	r.state = rsSent
	return c.readResponse(h, r)
}

// Send response body if header specifies content length
func sendBodyWithContLen(w, contBuf io.Writer, r *bufio.Reader, contLen int64) (err error) {
	// debug.Println("Sending body with content length", contLen)
	if contLen == 0 {
		return
	}
	if err = copyWithBuf(w, contBuf, r, contLen); err != nil {
		debug.Println("sendBodyWithContLen:", err)
	}
	return
}

func copyWithBuf(w, contBuf io.Writer, r io.Reader, size int64) (err error) {
	if contBuf == nil {
		_, err = io.CopyN(w, r, size)
	} else {
		buf := make([]byte, size, size)
		if _, err = r.Read(buf); err != nil {
			return
		}
		contBuf.Write(buf)
		_, err = w.Write(buf)
	}
	return
}

// Send response body if header specifies chunked encoding
func sendBodyChunked(w, contBuf io.Writer, r *bufio.Reader) (err error) {
	// debug.Println("Sending chunked body")
	for {
		var s string
		// Read chunk size line, ignore chunk extension if any
		if s, err = ReadLine(r); err != nil {
			errl.Println("Reading chunk size:", err)
			return
		}
		// debug.Println("Chunk size line", s)
		f := strings.SplitN(s, ";", 2)
		var size int64
		if size, err = strconv.ParseInt(strings.TrimSpace(f[0]), 16, 64); err != nil {
			errl.Println("Chunk size not valid:", err)
			return
		}
		sb := []byte(s + "\r\n")
		if contBuf != nil {
			contBuf.Write(sb)
		}
		// Write chunk size, not buffered
		if _, err = w.Write(sb); err != nil {
			debug.Println("Writing chunk size in sendBodyChunked:", err)
			return
		}
		if size == 0 { // end of chunked data, ignore any trailers
			// Send final blank line to client
			if err = copyWithBuf(w, contBuf, r, 2); err != nil {
				debug.Println("sendBodyChunked send ending CRLF:", err)
			}
			return
		}
		// If we assume correct data from read side, we can use size+2 to read
		// chunked data and the followed CRLF. Though we should be strict on
		// input data, almost all server on the internet implements chunked
		// encoding correctly, this assumption should almost always hold. In
		// the rare case of wrong data, parsing the followed chunk size line
		// may discover error and stop.
		if err = copyWithBuf(w, contBuf, r, size+2); err != nil {
			debug.Println("sendBodyChunked copying chunk data:", err)
			return
		}
	}
	return
}

var CRLFbytes = []byte("\r\n")
var chunkEndbytes = []byte("0\r\n\r\n")

// Client can't use closed connection to indicate end of request, so must
// content length or use chunked encoding. Thus contBuf is not necessary for
// sendBodySplitIntoChunk.
func sendBodySplitIntoChunk(w io.Writer, r *bufio.Reader) (err error) {
	buf := make([]byte, bufSize)
	var n int
	for {
		n, err = r.Read(buf)
		// debug.Println("split into chunk n =", n, "err =", err)
		if err != nil {
			if err == io.EOF {
				// EOF is expected here as the server is closing connection.
				// debug.Println("end chunked encoding")
				if _, err = w.Write(chunkEndbytes); err != nil {
					debug.Println("Write chunk end 0")
				}
				return
			}
			debug.Println("Reading error in sendBodySplitIntoChunk", err)
			return
		}

		sb := []byte(fmt.Sprintf("%x\r\n", n))
		buf = append(buf[:n], CRLFbytes...)
		n += 2
		if _, err = w.Write(sb); err != nil {
			debug.Printf("Writing chunk size %v\n", err)
			return
		}
		if _, err = w.Write(buf[:n]); err != nil {
			debug.Println("Writing chunk data:", err)
			return
		}
	}
	return
}

// Send message body
func sendBody(w, contBuf io.Writer, r *bufio.Reader, chunk bool, contLen int64) (err error) {
	if chunk {
		err = sendBodyChunked(w, contBuf, r)
	} else if contLen >= 0 {
		err = sendBodyWithContLen(w, contBuf, r, contLen)
	} else {
		if contBuf != nil {
			errl.Println("Should not happen! Client request with body but no length specified.")
		}
		err = sendBodySplitIntoChunk(w, r)
	}
	return
}

func hostIsIP(host string) bool {
	host, _ = splitHostPort(host)
	return net.ParseIP(host) != nil
}<|MERGE_RESOLUTION|>--- conflicted
+++ resolved
@@ -334,13 +334,8 @@
 func (c *clientConn) handleServerReadError(r *Request, h *Handler, err error, msg string) error {
 	var errMsg string
 	if err == io.EOF {
-<<<<<<< HEAD
-		if h.hasNotSendResponse() {
-			debug.Printf("%s read EOF, retry %v\n", msg, r)
-=======
 		if r.responseNotSent() {
 			debug.Println("Read from server EOF, retry")
->>>>>>> fff3f0f9
 			return errRetry
 		}
 		errl.Printf("%s read EOF with partial data sent to client %v\n", msg, r)
